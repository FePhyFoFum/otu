package opentree.otu.plugins;

import java.io.BufferedWriter;
import java.io.File;
import java.io.FileWriter;
import java.io.IOException;
import java.util.HashMap;
import java.util.LinkedList;
import java.util.Map;

import javax.ws.rs.core.MediaType;

import jade.tree.*;
import opentree.otu.DatabaseBrowser;
import opentree.otu.DatabaseManager;
import opentree.otu.DatabaseUtils;
import opentree.otu.constants.NodeProperty;
import opentree.otu.constants.RelType;
import opentree.otu.exceptions.NoSuchTreeException;

import org.json.simple.JSONObject;
import org.json.simple.parser.ParseException;
import org.neo4j.graphdb.Direction;
import org.neo4j.graphdb.GraphDatabaseService;
import org.neo4j.graphdb.Node;
import org.neo4j.server.plugins.*;
import org.neo4j.server.rest.repr.OpentreeRepresentationConverter;
import org.neo4j.server.rest.repr.Representation;

import com.sun.jersey.api.client.Client;
import com.sun.jersey.api.client.WebResource;
import com.sun.jersey.api.client.config.ClientConfig;
import com.sun.jersey.api.client.config.DefaultClientConfig;

public class treeJsons extends ServerPlugin{
	
	/**
	 * @param nodeId
	 * @return
	 * @throws NoSuchTreeException 
	 */
	@Description( "Get the neo4j root node for a given tree id" )
	@PluginTarget( GraphDatabaseService.class )
	public Long getRootNodeIdForTreeId(@Source GraphDatabaseService graphDb,
			@Description( "The id of the tree to be found.")
			@Parameter(name = "treeId", optional = false) String treeId) throws NoSuchTreeException {

		DatabaseBrowser browser = new DatabaseBrowser(graphDb);

		// TODO: add check for whether tree is imported. If not then return this information
		
		Node rootNode = browser.getTreeRootNode(treeId, browser.LOCAL_LOCATION);
		return rootNode.getId();
	}
	
	/**
	 * @param nodeId
	 * @return
	 */
	@Description( "Remove a previously imported tree from the graph" )
	@PluginTarget( GraphDatabaseService.class )
	public Representation deleteTreeFromTreeId(@Source GraphDatabaseService graphDb,
			@Description( "The id of the tree to be deleted")
			@Parameter(name = "treeId", optional = false) String treeId) {
		
		DatabaseManager manager = new DatabaseManager(graphDb);
		DatabaseBrowser browser = new DatabaseBrowser(graphDb);
		
		Node root = browser.getTreeRootNode(treeId, browser.LOCAL_LOCATION);
		manager.deleteTree(root);

		// return result
		Map<String, Object> result = new HashMap<String, Object>();
		result.put("event", "success");
		result.put("treeId", treeId);
		return OpentreeRepresentationConverter.convert(result);
	}
	
	/**
	 * @param nodeId
	 * @return
	 */
	@Description( "Reroot the tree containing the indicated node, using that node as the new root. Returns the neo4j node id of the new root." )
	@PluginTarget( GraphDatabaseService.class )
	public Long rerootTree(@Source GraphDatabaseService graphDb,
			@Description( "The Neo4j node id of the node to be used as the root for its tree.")
			@Parameter(name = "nodeId", optional = false) Long nodeId) {
		DatabaseManager manager = new DatabaseManager(graphDb);
		Node rootNode = graphDb.getNodeById(nodeId);
		Node newroot = manager.rerootTree(rootNode);
		return newroot.getId();
	}
	
	/**
	 * @param nodeId
	 * @return
	 */
	@Description( "Set the ingroup of the tree containing the indicated node to that node." )
	@PluginTarget( GraphDatabaseService.class )
	public Long ingroupSelect(@Source GraphDatabaseService graphDb,
			@Description( "The Neo4j node id of the node to be used as the ingroup for its tree.")
			@Parameter(name = "nodeId", optional = false) Long nodeId) {
		DatabaseManager manager = new DatabaseManager(graphDb);
		Node rootNode = graphDb.getNodeById(nodeId);
		manager.designateIngroup(rootNode);
		return rootNode.getId();
	}
	
	/**
	 * @param nodeId
	 * @return
	 */
	@Description( "Return a string containing a JSON string for the subtree below the indicated tree node" )
	@PluginTarget( GraphDatabaseService.class )
	public String getTreeJson(@Source GraphDatabaseService graphDb,
			@Description( "The Neo4j node id of the node to be used as the root for the tree (can be used to extract subtrees as well).")
			@Parameter(name = "nodeId", optional = false) Long nodeId) {

		// TODO: add check for whether tree is imported. If not then return error instead of just empty tree
		Node rootNode = graphDb.getNodeById(nodeId);
		JadeTree t = DatabaseBrowser.getTreeFromNode(rootNode, 300);

		return t.getRoot().getJSON(false);
	}
	
	@Description( "Get tree metadata" )
	@PluginTarget( GraphDatabaseService.class )
	public Representation getTreeMetaData(@Source GraphDatabaseService graphDb,
			@Description( "The database tree id for the tree")
			@Parameter(name = "treeId", optional = false) String treeId) {
		
		DatabaseBrowser browser = new DatabaseBrowser(graphDb);
		Node root = browser.getTreeRootNode(treeId, browser.LOCAL_LOCATION);

		return OpentreeRepresentationConverter.convert(browser.getMetadataForTree(root));
	}
	
	@Description( "Get the id for the source associated with the specified tree id" )
	@PluginTarget( GraphDatabaseService.class )
	public String getSourceIdForTreeId(@Source GraphDatabaseService graphDb,
			@Description( "The tree id to use")
			@Parameter(name = "treeId", optional = false) String treeId) {
	
		DatabaseBrowser browser = new DatabaseBrowser(graphDb);
		Node treeRoot = browser.getTreeRootNode(treeId, browser.LOCAL_LOCATION);
		Node sourceMeta = treeRoot.getSingleRelationship(RelType.METADATAFOR, Direction.INCOMING).getStartNode();

		return (String) sourceMeta.getProperty(NodeProperty.SOURCE_ID.name);
	}
	
	@Description( "Get OTU metadata" )
	@PluginTarget( Node.class )
	public Representation getOTUMetaData(@Source Node node) {

		// TODO: use this to fill out the node editor
		
		DatabaseBrowser browser = new DatabaseBrowser(node.getGraphDatabase());
		return OpentreeRepresentationConverter.convert(browser.getMetadataForOTU(node));
	}
	
	@Description ("Hit the TNRS for all the names in a subtree. Return the results.")
	@PluginTarget( Node.class )
	public Representation doTNRSForDescendants(@Source Node root,
		@Description ("The url of the TNRS service to use. If not supplied then the public OT TNRS will be used.")
			@Parameter (name="TNRS Service URL", optional=true) String tnrsURL,
		@Description ("NOT IMPLEMENTED. If it were, this would just say: If set to false (default), only the original " +
				"otu labels will be used for TNRS. If set to true, currently mapped names will be used (if they exist).")
			@Parameter(name="useMappedNames", optional=true) boolean useMappedNames) throws IOException, ParseException {
		
		LinkedList<Long> ids = new LinkedList<Long>();
		LinkedList<String> names = new LinkedList<String>();
		
		// make a map of these with ids and original names
		for (Node otu : DatabaseUtils.DESCENDANT_OTU_TRAVERSAL.traverse(root).nodes()) {
			
			// TODO: allow the choice to use mapped or original names... currently that leads to nullpointerexceptions

			if (otu.hasProperty(NodeProperty.NAME.name)) {
				ids.add(otu.getId());
				names.add((String) otu.getProperty(NodeProperty.NAME.name));
			}
		}
		
		if (tnrsURL == null) {
			tnrsURL = "http://dev.opentreeoflife.org/taxomachine/ext/TNRS/graphdb/contextQueryForNames/";
		}
		
		// gather the data to be sent to tnrs
		Map<String, Object> query = new HashMap<String, Object>();
		query.put("names", names);
		query.put("idInts", ids);
<<<<<<< HEAD
		query.put("includeDubious", "true");
		
		// =====
		
/*		// build the query
        String queryString = "{\"data\":\"";
        boolean isFirst = true;
        for (String s : searchStrings) {
            if (isFirst)
                isFirst = false;
            else
                queryString += "\n";
=======
>>>>>>> a3eca884

        // set up the connection
        ClientConfig cc = new DefaultClientConfig();
        Client c = Client.create(cc);
        WebResource tnrs = c.resource(tnrsURL);

        // send the query (get the response)
        String respJSON = tnrs.accept(MediaType.APPLICATION_JSON_TYPE)
        		.type(MediaType.APPLICATION_JSON_TYPE).post(String.class, new JSONObject(query).toJSONString());

		// save the result to a local file
        
        // TODO: the tnrs files get saved into the neo4j directory root. it would be better to save them in the
        // otu directory, but to do that we will have to do some some finagling...
        String savedResultsFilePath = "tnrs." + root.getId() + "." + System.currentTimeMillis() + ".json";
        File resultsFile = new File(savedResultsFilePath);
        BufferedWriter writer = null;
        try {
            writer = new BufferedWriter( new FileWriter(resultsFile));
            writer.write(respJSON);
        } finally {
        	if ( writer != null) {
        		writer.close( );
        	}
        }
        
        // return some JSON with the information for to use when reloading the page
        Map<String, Object> results = new HashMap<String, Object>();
        results.put("event", "success");
        results.put("treeId", DatabaseUtils.getRootOfTreeContaining(root).getProperty(NodeProperty.TREE_ID.name));
        results.put("results_file", resultsFile.getAbsolutePath());
		
        return(OpentreeRepresentationConverter.convert(results));
	}
}<|MERGE_RESOLUTION|>--- conflicted
+++ resolved
@@ -115,6 +115,7 @@
 	public String getTreeJson(@Source GraphDatabaseService graphDb,
 			@Description( "The Neo4j node id of the node to be used as the root for the tree (can be used to extract subtrees as well).")
 			@Parameter(name = "nodeId", optional = false) Long nodeId) {
+//		DatabaseBrowser browser = new DatabaseBrowser(graphDb);
 
 		// TODO: add check for whether tree is imported. If not then return error instead of just empty tree
 		Node rootNode = graphDb.getNodeById(nodeId);
@@ -132,6 +133,8 @@
 		DatabaseBrowser browser = new DatabaseBrowser(graphDb);
 		Node root = browser.getTreeRootNode(treeId, browser.LOCAL_LOCATION);
 
+
+		Node root = browser.getTreeRootNode(treeId, browser.LOCAL_LOCATION);
 		return OpentreeRepresentationConverter.convert(browser.getMetadataForTree(root));
 	}
 	
@@ -142,6 +145,7 @@
 			@Parameter(name = "treeId", optional = false) String treeId) {
 	
 		DatabaseBrowser browser = new DatabaseBrowser(graphDb);
+
 		Node treeRoot = browser.getTreeRootNode(treeId, browser.LOCAL_LOCATION);
 		Node sourceMeta = treeRoot.getSingleRelationship(RelType.METADATAFOR, Direction.INCOMING).getStartNode();
 
@@ -189,21 +193,6 @@
 		Map<String, Object> query = new HashMap<String, Object>();
 		query.put("names", names);
 		query.put("idInts", ids);
-<<<<<<< HEAD
-		query.put("includeDubious", "true");
-		
-		// =====
-		
-/*		// build the query
-        String queryString = "{\"data\":\"";
-        boolean isFirst = true;
-        for (String s : searchStrings) {
-            if (isFirst)
-                isFirst = false;
-            else
-                queryString += "\n";
-=======
->>>>>>> a3eca884
 
         // set up the connection
         ClientConfig cc = new DefaultClientConfig();
@@ -224,6 +213,7 @@
         try {
             writer = new BufferedWriter( new FileWriter(resultsFile));
             writer.write(respJSON);
+
         } finally {
         	if ( writer != null) {
         		writer.close( );
