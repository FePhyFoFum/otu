package opentree.otu;

import java.util.ArrayList;
import java.util.HashMap;
import java.util.HashSet;
import java.util.Iterator;
import java.util.LinkedList;
import java.util.List;
import java.util.Map;
import java.util.Map.Entry;
import java.util.NoSuchElementException;

import jade.tree.JadeNode;
import jade.tree.JadeTree;
import jade.tree.NexsonSource;
import opentree.otu.GeneralUtils;
import opentree.otu.constants.GeneralConstants;
import opentree.otu.constants.GraphProperty;
import opentree.otu.constants.NodeProperty;
import opentree.otu.constants.RelType;
import opentree.otu.constants.SourceProperty;
import opentree.otu.exceptions.NoSuchTreeException;

import org.neo4j.graphdb.Direction;
import org.neo4j.graphdb.GraphDatabaseService;
import org.neo4j.graphdb.Node;
import org.neo4j.graphdb.Relationship;
import org.neo4j.graphdb.Transaction;
import org.neo4j.graphdb.index.Index;
import org.neo4j.graphdb.index.IndexHits;
import org.neo4j.graphdb.traversal.TraversalDescription;
import org.neo4j.kernel.EmbeddedGraphDatabase;
import org.neo4j.kernel.Traversal;

public class DatabaseManager extends DatabaseAbstractBase {

	private DatabaseIndexer indexer;
	private DatabaseBrowser browser;
	
	private HashSet<String> knownRemotes;
	
	protected Index<Node> sourceMetaNodesBySourceId = getNodeIndex(NodeIndexDescription.SOURCE_METADATA_NODES_BY_SOURCE_ID);
	protected Index<Node> treeRootNodesByTreeId = getNodeIndex(NodeIndexDescription.TREE_ROOT_NODES_BY_TREE_ID);

	// ===== constructors

	/**
	 * Access the graph db through the given service object.
	 * 
	 * @param graphService
	 */
	public DatabaseManager(GraphDatabaseService graphService) {
		super(graphService);
		indexer = new DatabaseIndexer(graphDb);
		browser = new DatabaseBrowser(graphDb);
		updateKnownRemotesInternal();
	}

	/**
	 * Access the graph db through the given embedded db object.
	 * 
	 * @param embeddedGraph
	 */
	public DatabaseManager(EmbeddedGraphDatabase embeddedGraph) {
		super(embeddedGraph);
		indexer = new DatabaseIndexer(graphDb);
		browser = new DatabaseBrowser(graphDb);
		updateKnownRemotesInternal();
	}

	/**
	 * Open the graph db through the given agent object.
	 * 
	 * @param gdb
	 */
	public DatabaseManager(GraphDatabaseAgent gdb) {
		super(gdb);
		indexer = new DatabaseIndexer(graphDb);
		browser = new DatabaseBrowser(graphDb);
		updateKnownRemotesInternal();
	}

	// ========== public methods
	
	// ===== adding sources and trees
	
	/**
	 * Install a study into the db, including loading all included trees.
	 * 
	 * @param source
	 * 		A NexsonSource object that contains the source metadata and trees
	 * 
	 * @param location
	 * 		Used to indicate remote vs local studies. To recognize a study as local, pass the location
	 * 		string in DatabaseManager.LOCAL_LOCATION. Using any other value for the location will result in this study
	 * 		being treated as a remote study.
	 * 
	 * @return
	 * 		The source metadata node for the newly added study
	 */
	public Node addSource(NexsonSource source, String location) {
		return addSource(source, location, false);
	}
	
	/**
	 * Install a study into the db, including loading all included trees.
	 * 
	 * @param source
	 * 		A NexsonSource object that contains the source metadata and trees.
	 * 
	 * @param location
	 * 		Used to indicate remote vs local studies. To recognize a study as local, pass the location
	 * 		string in DatabaseManager.LOCAL_LOCATION. Using any other value for the location will result in this study
	 * 		being treated as a remote study.
	 * 
	 * @param overwrite
	 * 		Pass a value of true to cause any preexisting studies with this location and source id to be deleted and replaced
	 * 		by this source. Otherwise the method will throw an exception if there are preexisting studies.
	 * 
	 * @return
	 * 		The source metadata node for the newly added study
	 */
	public Node addSource(NexsonSource source, String location, boolean overwrite) {
		
		// TODO: return meaningful information about the result to the rest query that calls this method

		Node sourceMeta = null;
		
		Transaction tx = graphDb.beginTx();
		try {
			
			String sourceId = source.getId();

			// don't add a study if it already exists, unless overwriting is turned on
			String property = location + "SourceId";
			sourceMeta = DatabaseUtils.getSingleNodeIndexHit(sourceMetaNodesBySourceId, property, sourceId);
			if (sourceMeta != null) {
				if (overwrite) {
					deleteSource(sourceMeta);
				} else {
					throw new UnsupportedOperationException("Attempt to add a source with the same source id as an "
							+ "existing local source. This would require merging, but merging is not (yet?) supported.");
				}
			}
			
			// create the source
			sourceMeta = graphDb.createNode();
			sourceMeta.setProperty(NodeProperty.LOCATION.name, location);
			sourceMeta.setProperty(NodeProperty.SOURCE_ID.name, sourceId);
			
			// set source properties
			setNodePropertiesFromMap(sourceMeta, source.getProperties());

			// add the trees
			boolean noValidTrees = true;
			int i = 0;
			Iterator<JadeTree> treesIter = source.getTrees().iterator();
			while (treesIter.hasNext()) {

				JadeTree tree = treesIter.next();

				// TODO: sometimes the nexson reader returns null trees. this is a hack to deal with that.
				// really we should fix the nexson reader so it doesn't return null trees
				if (tree == null) {
					continue;
				} else if (noValidTrees == true) {
					noValidTrees = false;
				}

				// get the tree id from the nexson if there is one or create an arbitrary one if not
				String treeIdSuffix = (String) tree.getObject("id");
				if (treeIdSuffix ==  null) {
					treeIdSuffix = GeneralConstants.LOCAL_TREEID_PREFIX.value + String.valueOf(i);
				}
				
				// create a unique tree id by including the study id, this is the convention from treemachine
				String treeId = sourceId + "_" + treeIdSuffix;

				// add the tree
				addTree(tree, treeId, sourceMeta);

				i++;
			}
			
			if (location == LOCAL_LOCATION) { // if this is a local study then attach it to any existing remotes
				for (Node sourceMetaHit : browser.getAllKnownSourceMetaNodesForSourceId(sourceId)) {
					if (sourceMetaHit.getProperty(NodeProperty.LOCATION.name).equals(LOCAL_LOCATION) == false) {
						sourceMeta.createRelationshipTo(sourceMetaHit, RelType.LOCALCOPYOF);
					}
				}

			} else { // remote study

				// check if there is a local study to attach this remote one to
				Node localSourceMeta = DatabaseUtils.getSingleNodeIndexHit(sourceMetaNodesBySourceId, LOCAL_LOCATION+"SourceId", sourceId);
				if (localSourceMeta != null) {
					localSourceMeta.createRelationshipTo(sourceMeta, RelType.LOCALCOPYOF);
				}
				
				// add the remote location if necessary
				if (!knownRemotes.contains(location)) {
					addKnownRemote(location);
				}
			}
		
			indexer.addSourceMetaNodeToIndexes(sourceMeta);
			
			tx.success();
		} finally {
			tx.finish();
		}
		
		return sourceMeta;
	}
	
	/**
	 * Adds a tree in a JadeTree format into the database under the specified study.
	 * 
	 * @param tree
	 * 		A JadeTree object containing the tree to be added
	 * @param treeId
	 * 		The id string to use for this tree. Will be used in indexing so must be unique across all trees in the database
	 * @param sourceMetaNode
	 * 		The source metadata node for the source that this tree will be added to
	 * @return
	 * 		The root node for the added tree.
	 */
	public Node addTree(JadeTree tree, String treeId, Node sourceMetaNode) {

		// get the location from the source meta node
		String location = (String) sourceMetaNode.getProperty(NodeProperty.LOCATION.name);
		String sourceId = (String) sourceMetaNode.getProperty(NodeProperty.SOURCE_ID.name);

		// add the tree to the graph; only add tree structure if this is a local tree
		Node root = null;
		if (location.equals(LOCAL_LOCATION)) {
			root = preorderAddTreeToDB(tree.getRoot(), null);
		} else {
			root = graphDb.createNode();
		}

		// attach to source and set the id information
		sourceMetaNode.createRelationshipTo(root, RelType.METADATAFOR);
		root.setProperty(NodeProperty.LOCATION.name, location);
		root.setProperty(NodeProperty.SOURCE_ID.name, sourceId);
		
		// designate the root as the ingroup this is specified in the tree properties (e.g. from a nexson)
		if (tree.getRoot().getObject(NodeProperty.IS_INGROUP.name) != null) {
			designateIngroup(root);
		}

		// add node properties
		root.setProperty(NodeProperty.TREE_ID.name, treeId);
		root.setProperty(NodeProperty.IS_ROOT.name, true);
		setNodePropertiesFromMap(root, tree.getAssoc());

		collectTipTaxonArrayProperties(root, tree);

		indexer.addTreeRootNodeToIndexes(root);
		
		return root;
	}
	
	// ===== delete methods

	/**
	 * Deletes a local tree
	 * @param treeId
	 */
	public void deleteTree(Node root) {

		Transaction tx = graphDb.beginTx();
		try {

			// clean up the tree indexes
			indexer.removeTreeRootNodeFromIndexes(root);

			// collect the tree nodes
			HashSet<Node> todelete = new HashSet<Node>();
			TraversalDescription CHILDOF_TRAVERSAL = Traversal.description().relationships(RelType.CHILDOF, Direction.INCOMING);
			todelete.add(root);
			for (Node curGraphNode : CHILDOF_TRAVERSAL.breadthFirst().traverse(root).nodes()) {
				todelete.add(curGraphNode);
			}
			
			// remove them
			for (Node nd : todelete) {
				for (Relationship rel : nd.getRelationships()) {
					rel.delete();
				}
				nd.delete();
			}
			
			// delete the tree root
			treeRootNodesByTreeId.remove(root);
			
			tx.success();

		} finally {
			tx.finish();
		}
	}

	/**
	 * Remove a local source and all its trees.
	 * @param sourceId
	 * @throws NoSuchTreeException 
	 */
	public void deleteSource(Node sourceMeta) {
		
		Transaction tx = graphDb.beginTx();
		try {

			// clean up the source indexes
			indexer.removeSourceMetaNodeFromIndexes(sourceMeta);

			// remove all trees
			for (Relationship rel : sourceMeta.getRelationships(RelType.METADATAFOR, Direction.OUTGOING)) {
				deleteTree(rel.getEndNode()); // will also remove the METADATAFOR rels pointing at this metadata node
			}

			// delete remaining relationships
			for (Relationship rel : sourceMeta.getRelationships()) {
				rel.delete();
			}
			
			// delete the source meta node itself
			sourceMeta.delete();			
			
			tx.success();
			
		} finally {
			tx.finish();
		}
	}
	
	// ===== other methods
	
	/**
	 * Reroot the tree containing the `newroot` node on that node. Returns the root node of the rerooted tree.
	 * @param newroot
	 * @return
	 */
	public Node rerootTree(Node newroot) {
		
		// first get the root of the old tree
		Node oldRoot = DatabaseUtils.getRootOfTreeContaining(newroot);
		
		// not rerooting
		if (oldRoot == newroot) {
			Transaction tx1 = graphDb.beginTx();
			try {
				oldRoot.setProperty(NodeProperty.ROOTING_IS_SET.name, true);
				tx1.success();
			} finally {
				tx1.finish();
			}
			return oldRoot;
		}
		Node actualRoot = null;
		String treeID = null;
		treeID = (String) oldRoot.getProperty(NodeProperty.TREE_ID.name);
		Transaction tx = graphDb.beginTx();
		try {
			// tritomy the root
			int oldrootchildcount = DatabaseUtils.getNumberOfRelationships(oldRoot, RelType.CHILDOF, Direction.INCOMING);
					
			if (oldrootchildcount == 2) {
				boolean retvalue = tritomyRoot(oldRoot, newroot);
				if (retvalue == false) {
					tx.success();
					tx.finish();
					return oldRoot;
				}
			}
			
			// process the reroot
			actualRoot = graphDb.createNode();

			Relationship nrprel = newroot.getSingleRelationship(RelType.CHILDOF, Direction.OUTGOING);
			Node tempParent = nrprel.getEndNode();
			actualRoot.createRelationshipTo(tempParent, RelType.CHILDOF);
			nrprel.delete();
			newroot.createRelationshipTo(actualRoot, RelType.CHILDOF);
			processRerootRecursive(actualRoot);

			// switch the METADATAFOR relationship to the new root node
			Relationship prevStudyToTreeRootLinkRel = oldRoot.getSingleRelationship(RelType.METADATAFOR, Direction.INCOMING);
			Node metadata = prevStudyToTreeRootLinkRel.getStartNode();
			prevStudyToTreeRootLinkRel.delete();
		
			actualRoot.setProperty(NodeProperty.TREE_ID.name, treeID);

			metadata.createRelationshipTo(actualRoot, RelType.METADATAFOR);
			
			// clean up properties
			DatabaseUtils.exchangeAllProperties(oldRoot, actualRoot); // TODO: are there properties we don't want to exchange?
			
			// update indexes
			indexer.removeTreeRootNodeFromIndexes(oldRoot);
			indexer.addTreeRootNodeToIndexes(actualRoot);

			tx.success();
		} finally {
			tx.finish();
		}
		
		return actualRoot;
	}
	
	/**
	 * Set the ingroup for the tree containing `innode` to `innode`.
	 * @param innode
	 */
	public void designateIngroup(Node innode) {

		// first get the root of the old tree
		Node root = DatabaseUtils.getRootOfTreeContaining(innode);

		TraversalDescription CHILDOF_TRAVERSAL = Traversal.description().relationships(RelType.CHILDOF, Direction.INCOMING);
		Transaction tx = graphDb.beginTx();
		try {
			root.setProperty(NodeProperty.INGROUP_IS_SET.name, true);
			if (root != innode) {
				for (Node node : CHILDOF_TRAVERSAL.breadthFirst().traverse(root).nodes()) {
					if (node.hasProperty(NodeProperty.IS_INGROUP.name))
						node.removeProperty(NodeProperty.IS_INGROUP.name);
				}
			}
			innode.setProperty(NodeProperty.IS_INGROUP.name, true);
			for (Node node : CHILDOF_TRAVERSAL.breadthFirst().traverse(innode).nodes()) {
				node.setProperty(NodeProperty.IS_INGROUP.name, true);
			}
			tx.success();
		} finally {
			tx.finish();
		}
	}
	
	// ========== private methods
	
	/**
	 * Add a known remote to the graph property for known remotes, which is a primitive string array. We
	 * could also just add nodes for all remotes and index them
	 * @param remote
	 */
	private void addKnownRemote(String newRemote) {
		
		List<String> knownRemotesPrev = browser.getKnownRemotes();
		String[] knownRemotesNew = new String[knownRemotesPrev.size()+1];
		
		int i = 0;
		for (String r : knownRemotesPrev) {
			knownRemotesNew[i++] = r;
		}

		knownRemotesNew[i] = newRemote;
		graphDb.getNodeById((long)0).setProperty(GraphProperty.KNOWN_REMOTES.propertyName, knownRemotesNew);
		
		updateKnownRemotesInternal();
	}
	
	/**
	 * Just update the internal cache of known remotes. Called when we add a remote and also during construction.
	 * We keep this cached so we don't have to check the graph property array every time we add a source.
	 */
	private void updateKnownRemotesInternal() {
		knownRemotes = new HashSet<String>();
		for (String remote : browser.getKnownRemotes()) {
			knownRemotes.add(remote);
		}
	}
	
	/**
	 * A recursive function used to replicate the tree JadeNode structure below the passed in JadeNode in the graph.
	 * @param curJadeNode
	 * @param parentGraphNode
	 * @return
	 */
	private Node preorderAddTreeToDB(JadeNode curJadeNode, Node parentGraphNode) {

		Node curGraphNode = graphDb.createNode();
		
		// add properties
		if (curJadeNode.getName() != null) {
			curGraphNode.setProperty(NodeProperty.NAME.name, curJadeNode.getName());
			// TODO: also set properties from the JadeNode.getAssoc() map?
		}

		// TODO: add bl
		// dbnode.setProperty("bl", innode.getBL());
		// TODO: add support
		
		if (parentGraphNode != null) {
			curGraphNode.createRelationshipTo(parentGraphNode, RelType.CHILDOF);
		}

		for (JadeNode childJadeNode : curJadeNode.getChildren()) {
			preorderAddTreeToDB(childJadeNode, curGraphNode);
		}

		return curGraphNode;
	}
	
	/**
	 * Import entries from a map into the database as properties of the specified node.
	 * @param node
	 * @param properties
	 */
	private static void setNodePropertiesFromMap(Node node, Map<String, Object> properties) {
		for (Entry<String, Object> property : properties.entrySet()) {
			node.setProperty(property.getKey(), property.getValue());
		}
	}
	
	/**
	 * Collects taxonomic names and ids for all the tips of the provided JadeTree and stores this info as node properties
	 * of the provided graph node. Used to store taxonomic mapping info for the root nodes of trees in the graph.
	 * @param node
	 * @param tree
	 */
	private void collectTipTaxonArrayProperties(Node node, JadeTree tree) {
		
		List<String> originalTaxonNames = new ArrayList<String>();
		List<String> mappedTaxonNames = new ArrayList<String>();
		List<String> mappedTaxonNamesNoSpaces = new ArrayList<String>();
		List<Long> mappedOTTIds = new ArrayList<Long>();

		for (JadeNode treeNode : tree.getRoot().getDescendantLeaves()) {

			originalTaxonNames.add((String) treeNode.getObject(NodeProperty.OT_ORIGINAL_LABEL.name));

			String name = treeNode.getName(); // TODO: make sure we aren't setting these to original taxon names.
			// If the node has not been explicitly mapped, then this should be null.

			mappedTaxonNames.add(name);
			mappedTaxonNamesNoSpaces.add(name.replace("\\s+", (String) GeneralConstants.WHITESPACE_SUBSTITUTE_FOR_SEARCH.value));

			Long ottId = (Long) treeNode.getObject(NodeProperty.OT_OTTID.name);
			if (ottId != null) {
				mappedOTTIds.add(ottId);
			}
		}

		// store the properties in the nodes
		node.setProperty(NodeProperty.DESCENDANT_ORIGINAL_TAXON_NAMES.name, GeneralUtils.convertToStringArray(originalTaxonNames));
		node.setProperty(NodeProperty.DESCENDANT_MAPPED_TAXON_NAMES.name, GeneralUtils.convertToStringArray(mappedTaxonNames));
		node.setProperty(NodeProperty.DESCENDANT_MAPPED_TAXON_NAMES_WHITESPACE_FILLED.name, GeneralUtils.convertToStringArray(mappedTaxonNamesNoSpaces));
		node.setProperty(NodeProperty.DESCENDANT_MAPPED_TAXON_OTT_IDS.name, GeneralUtils.convertToLongArray(mappedOTTIds));
	}

	/**
	 * Used by the rerooting function
	 * @param oldRoot
	 * @param newRoot
	 * @return
	 */
	private boolean tritomyRoot(Node oldRoot, Node newRoot) {
		Node thisNode = null;// this will be the node that is sunk
		// find the first child that is not a tip
		for (Relationship rel : oldRoot.getRelationships(RelType.CHILDOF, Direction.INCOMING)) {
			Node tnode = rel.getStartNode();
			if (tnode.hasRelationship(Direction.INCOMING, RelType.CHILDOF) && tnode.getId() != newRoot.getId()) {
				thisNode = tnode;
				break;
			}
		}
		if (thisNode == null) {
			return false;
		}
		for (Relationship rel : thisNode.getRelationships(RelType.CHILDOF, Direction.INCOMING)) {
			Node eNode = rel.getStartNode();
			eNode.createRelationshipTo(oldRoot, RelType.CHILDOF);
			rel.delete();
		}
		thisNode.getSingleRelationship(RelType.CHILDOF, Direction.OUTGOING).delete();
		thisNode.delete();
		return true;
	}

	/**
	 * Recursive function to process a re-rooted tree to fix relationship direction, etc.
	 * @param innode
	 */
	private void processRerootRecursive(Node innode) {
		if (innode.hasProperty(NodeProperty.IS_ROOT.name) || innode.hasRelationship(Direction.INCOMING, RelType.CHILDOF) == false) {
			return;
		}
<<<<<<< HEAD
		return reths;
	}
	 
	/*
	 * get a list of otu nodes starting from a treeroot node
	 */
	public HashSet<Node> getOTUsFromTreeRootNode(Node treeroot){
		HashSet<Node> reths = new HashSet<Node>();
		TraversalDescription CHILDOF_TRAVERSAL = Traversal.description().relationships(RelType.CHILDOF, Direction.INCOMING);
		for(Node curGraphNode: CHILDOF_TRAVERSAL.breadthFirst().traverse(treeroot).nodes()){
			if(curGraphNode.hasProperty("otu")){
				reths.add(curGraphNode);
			}
=======
		Node parent = null;
		if (innode.hasRelationship(Direction.OUTGOING, RelType.CHILDOF)) {
			parent = innode.getSingleRelationship(RelType.CHILDOF, Direction.OUTGOING).getEndNode();
			processRerootRecursive(parent);
>>>>>>> db9ced0f
		}

		DatabaseUtils.exchangeNodeProperty(parent, innode, NodeProperty.NAME.name);

		// Rearrange topology
		innode.getSingleRelationship(RelType.CHILDOF, Direction.OUTGOING).delete();
		parent.createRelationshipTo(innode, RelType.CHILDOF);
	}

}<|MERGE_RESOLUTION|>--- conflicted
+++ resolved
@@ -586,26 +586,10 @@
 		if (innode.hasProperty(NodeProperty.IS_ROOT.name) || innode.hasRelationship(Direction.INCOMING, RelType.CHILDOF) == false) {
 			return;
 		}
-<<<<<<< HEAD
-		return reths;
-	}
-	 
-	/*
-	 * get a list of otu nodes starting from a treeroot node
-	 */
-	public HashSet<Node> getOTUsFromTreeRootNode(Node treeroot){
-		HashSet<Node> reths = new HashSet<Node>();
-		TraversalDescription CHILDOF_TRAVERSAL = Traversal.description().relationships(RelType.CHILDOF, Direction.INCOMING);
-		for(Node curGraphNode: CHILDOF_TRAVERSAL.breadthFirst().traverse(treeroot).nodes()){
-			if(curGraphNode.hasProperty("otu")){
-				reths.add(curGraphNode);
-			}
-=======
 		Node parent = null;
 		if (innode.hasRelationship(Direction.OUTGOING, RelType.CHILDOF)) {
 			parent = innode.getSingleRelationship(RelType.CHILDOF, Direction.OUTGOING).getEndNode();
 			processRerootRecursive(parent);
->>>>>>> db9ced0f
 		}
 
 		DatabaseUtils.exchangeNodeProperty(parent, innode, NodeProperty.NAME.name);
