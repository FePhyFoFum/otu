--- conflicted
+++ resolved
@@ -28,18 +28,7 @@
 
 public class DatabaseManager extends DatabaseAbstractBase {
 
-// 	private GraphDatabaseAgent graphDb; // moved to abstract class for extensibility
-<<<<<<< HEAD
-//	private DatabaseIndexer indexer;
-=======
 	private DatabaseIndexer indexer;
-
-/*	protected static Index<Node> sourceMetaIndex; // the metadata node for the source given sourceID (aka studyID), for ALL indexed studies
-//	protected static Index<Node> importedSourceMetaIndex; // the metadata node for the source given sourceID (aka studyID), ONLY FOR LOCAL studies
-	protected static Index<Node> sourceTreeIndex; // all the trees for a source given sourceID (aka studyID)
-	protected static Index<Node> allTreeRootIndex; // the root of the tree given treeID, for ALL indexed trees
-	protected static Index<Node> importedTreeRootIndex; // the root of the tree given treeID, ONLY FOR LOCAL trees */
->>>>>>> 38e38bae
 	
 	protected Index<Node> sourceMetaIndex = getNodeIndex(NodeIndexDescription.SOURCE_METADATA_NODES_BY_OT_SOURCE_ID);
 	protected Index<Node> allTreeRootIndex = getNodeIndex(NodeIndexDescription.TREE_ROOT_NODES_BY_TREE_ID);
@@ -55,11 +44,8 @@
 	 */
 	public DatabaseManager(GraphDatabaseService graphService) {
 		super(graphService);
-<<<<<<< HEAD
-=======
 		indexer = new DatabaseIndexer(graphDb);
 //		initNodeIndexes();
->>>>>>> 38e38bae
 	}
 
 	/**
@@ -69,11 +55,8 @@
 	 */
 	public DatabaseManager(EmbeddedGraphDatabase embeddedGraph) {
 		super(embeddedGraph);
-<<<<<<< HEAD
-=======
 		indexer = new DatabaseIndexer(graphDb);
 //		initNodeIndexes();
->>>>>>> 38e38bae
 	}
 
 	/**
@@ -83,11 +66,8 @@
 	 */
 	public DatabaseManager(GraphDatabaseAgent gdb) {
 		super(gdb);
-<<<<<<< HEAD
-=======
 		indexer = new DatabaseIndexer(graphDb);
 //		initNodeIndexes();
->>>>>>> 38e38bae
 	}
 
 	// ===== importing methods
@@ -100,13 +80,10 @@
 	 * @return
 	 */
 	public boolean addStudyToDB(List<JadeTree> trees, String sourceID) {
-<<<<<<< HEAD
-=======
 		
 		// TODO: return false from the REST so you know, just doesn't show up otherwise
 		
 /*		// won't add an identical source id
->>>>>>> 38e38bae
 		IndexHits<Node> hits = sourceMetaIndex.get("sourceID", sourceID);
 		try {
 			if (hits.size() > 0) {
@@ -594,15 +571,6 @@
 	 * @param treeID
 	 */
 	public void deleteLocalTreeFromTreeID(String treeID) {
-		
-<<<<<<< HEAD
-		// TODO: update this so it only deletes the downstream part of the tree (not the root)
-		// and updates the indexes to reflect that the tree is no longer local
-		//HM, this seems very complex. Because the root could change from other edits. How will this be reflected?
-		//there should be another way I think
-
-=======
->>>>>>> 38e38bae
 		IndexHits<Node> treesFound = importedTreeRootIndex.get("treeID", treeID);
 		Node root = null;
 
@@ -622,16 +590,11 @@
 		try {
 			HashSet<Node> todelete = new HashSet<Node>();
 			TraversalDescription CHILDOF_TRAVERSAL = Traversal.description().relationships(RelType.CHILDOF, Direction.INCOMING);
-<<<<<<< HEAD
-			//SAS, added this back in
 			todelete.add(root);
-=======
->>>>>>> 38e38bae
 			for (Node curGraphNode : CHILDOF_TRAVERSAL.breadthFirst().traverse(root).nodes()) {
 				if (!curGraphNode.equals(root)) {
 					todelete.add(curGraphNode);
 				}
-				todelete.add(root);
 			}
 			for (Node nd : todelete) {
 				for (Relationship rel : nd.getRelationships()) {
@@ -743,29 +706,17 @@
 		
 		Transaction tx = graphDb.beginTx();
 		try {
-
-<<<<<<< HEAD
-			/* CHANGED: don't delete the study itself, since it will still be searchable from the indexes*/
-			//SAS
-			//still needs to be deleted from somethin gso that you don't get it in the list of available studies to use
-			//until that functionality is there, I am leaving this in there
-			for (Relationship rel : root.getRelationships()) {
-				rel.delete();
-			}
-			root.delete();
-			//importedSourceMetaIndex.remove(root); 
-
-=======
 			// remove all study trees
 			for (Relationship rel : sourceMeta.getRelationships(RelType.METADATAFOR, Direction.OUTGOING)) {
 				String treeID = (String) rel.getEndNode().getProperty("treeID");
 				deleteLocalTreeFromTreeID(treeID);
+				//need to delete the relationships in order to delete the node
+				rel.delete();
 			}
 			
 			// delete the study node itself
 			// TODO: once db structure has changed, will need to remove the rel pointing to the remote study node before we delete the local one
 			sourceMeta.delete();			
->>>>>>> 38e38bae
 			tx.success();
 			
 		} finally {
